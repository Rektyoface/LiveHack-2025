
# ==============================================================================
# Part 1: Configuration
# ==============================================================================

# Default weights for the three-category model.
# These represent the relative importance of each category.
DEFAULT_WEIGHTS = {
    "material_composition": 4,
    "production_and_brand": 4,
    "circularity_and_end_of_life": 2,
}

# A single, standardized map for converting the LLM's ratings into numerical scores.
# The scale is from -1.0 (very bad) to 1.0 (very good).
RATING_SCORES = {
    'Excellent': 1.0,
    'Good': 0.6,
    'Neutral': 0.0,
    'Poor': -1.0,
    'Unknown': 0.0, # Treat 'Unknown' as a neutral 0.0 score.
}

import json
import logging

logging.basicConfig(level=logging.INFO)
logger = logging.getLogger('scorer')

# ==============================================================================
# Part 2: Scorer Functions
# ==============================================================================

def generate_sustainability_breakdown(analysis_json: dict) -> dict:
    """
    Extracts the new three-category breakdown structure from the LLM's analysis.
    This creates the rich object used for both display and calculation.

    Args:
        analysis_json: The full structured JSON object from the analyzer.

    Returns:
        A dictionary containing the detailed sustainability breakdown.
    """
    breakdown = {}
    # The new analysis is nested under the 'sustainability_analysis' key
    sustainability_analysis = analysis_json.get('sustainability_analysis', {})
    
    # Iterate through our three main categories
    for category, details in sustainability_analysis.items():
        rating = details.get('rating', 'Unknown')
        logger.debug(f"Processing category: {category}, rating: {rating}")
        breakdown[category] = {
            "value": rating,  # The qualitative rating (e.g., "Good")
            "score": RATING_SCORES.get(rating, 0.0), # The quantitative score
            "analysis": details.get('analysis', 'No analysis provided.')
        }
    logger.info(f"Generated breakdown: {json.dumps(breakdown, indent=2)}")
    return breakdown


def calculate_weighted_score(sustainability_breakdown: dict, user_weights: dict | None = None) -> int:
    """
    Calculates the final 0-100 score from the breakdown object and weights.
    This is a direct, unadjusted calculation.

    Args:
        sustainability_breakdown: The object generated by generate_sustainability_breakdown().
        user_weights: The user's personalized weights. If None, uses default weights.

    Returns:
        The final sustainability score, an integer between 0 and 100.
    """
    # Use user-provided weights, or fall back to the defaults
<<<<<<< HEAD
    weights = user_weights or DEFAULT_WEIGHTS
    
    total_weighted_score = 0
    # Iterate through the breakdown object to calculate the total score
    for category, breakdown_details in sustainability_breakdown.items():
        # Get the normalized score (-1.0 to 1.0) for the category
        score = breakdown_details.get('score', 0.0)
        # Get the user's weight for that category
        weight = weights.get(category, 0)
        total_weighted_score += score * weight

    # Normalize the final score to be on a 0-100 scale
    total_weights = sum(weights.values())
    if total_weights == 0:
        return 50 # Return a neutral 50 if weights are all zero

    # The formula maps the raw score range [ -total_weights, +total_weights ] to [ 0, 100 ]
    normalized_score = 50 + 50 * (total_weighted_score / total_weights)
=======
    weights = user_weights if user_weights else DEFAULT_WEIGHTS
    logger.info(f"Using weights: {weights}")
    logger.info("Processing each category...")
    total_weighted_score = 0.0
    total_weight = 0.0
    
    for category, details in sustainability_breakdown.items():
        score = details.get('score', 0.0)
        weight = weights.get(category, 1)
        weighted_contribution = score * weight
        logger.info(f"  {category}: score={score}, weight={weight}, contribution={weighted_contribution}")
        total_weighted_score += weighted_contribution
        total_weight += weight
    
    logger.info(f"Total weighted score: {total_weighted_score}")
    logger.info(f"Total weight: {total_weight}")
    
    # Avoid division by zero
    if total_weight == 0:
        logger.warning("Total weight is 0, returning score of 50")
        return 50
      # Calculate the average weighted score
    average_weighted_score = total_weighted_score / total_weight
    logger.info(f"Average weighted score: {average_weighted_score}")
    
    # Convert from -1.0 to 1.0 scale to 0 to 100 scale
    final_score = int((average_weighted_score + 1) * 50)
    logger.info(f"Final score (0-100): {final_score}")
>>>>>>> d731c222
    
    # Clamp the result to ensure it's always within the 0-100 range
    return max(0, min(100, int(normalized_score)))<|MERGE_RESOLUTION|>--- conflicted
+++ resolved
@@ -72,7 +72,6 @@
         The final sustainability score, an integer between 0 and 100.
     """
     # Use user-provided weights, or fall back to the defaults
-<<<<<<< HEAD
     weights = user_weights or DEFAULT_WEIGHTS
     
     total_weighted_score = 0
@@ -91,36 +90,6 @@
 
     # The formula maps the raw score range [ -total_weights, +total_weights ] to [ 0, 100 ]
     normalized_score = 50 + 50 * (total_weighted_score / total_weights)
-=======
-    weights = user_weights if user_weights else DEFAULT_WEIGHTS
-    logger.info(f"Using weights: {weights}")
-    logger.info("Processing each category...")
-    total_weighted_score = 0.0
-    total_weight = 0.0
-    
-    for category, details in sustainability_breakdown.items():
-        score = details.get('score', 0.0)
-        weight = weights.get(category, 1)
-        weighted_contribution = score * weight
-        logger.info(f"  {category}: score={score}, weight={weight}, contribution={weighted_contribution}")
-        total_weighted_score += weighted_contribution
-        total_weight += weight
-    
-    logger.info(f"Total weighted score: {total_weighted_score}")
-    logger.info(f"Total weight: {total_weight}")
-    
-    # Avoid division by zero
-    if total_weight == 0:
-        logger.warning("Total weight is 0, returning score of 50")
-        return 50
-      # Calculate the average weighted score
-    average_weighted_score = total_weighted_score / total_weight
-    logger.info(f"Average weighted score: {average_weighted_score}")
-    
-    # Convert from -1.0 to 1.0 scale to 0 to 100 scale
-    final_score = int((average_weighted_score + 1) * 50)
-    logger.info(f"Final score (0-100): {final_score}")
->>>>>>> d731c222
     
     # Clamp the result to ensure it's always within the 0-100 range
     return max(0, min(100, int(normalized_score)))