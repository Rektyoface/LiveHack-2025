# ==============================================================================
# This file is the central "brain" for processing Shopee products.
# It orchestrates the entire workflow from receiving raw data to returning a
# final, scored product object.
# ==============================================================================

# --- Step 1: Import all necessary modules ---
# We import the database connection, the URL parser, the LLM analyzer,
# and all the necessary functions and constants from the scorer.

import sys
import os
import json
import logging

# Configure logging for shopee_processor
logging.basicConfig(level=logging.INFO)
logger = logging.getLogger('shopee_processor')

sys.path.append(os.path.dirname(os.path.dirname(os.path.abspath(__file__))))

from scripts.db import products_collection
from scripts.url_parser import parse_shopee_url
from scripts.analyzer import get_full_product_analysis
from scripts.scorer import generate_sustainability_breakdown, calculate_weighted_score


def get_recommendations(category: str, current_listing_id: str) -> list:
    """
    Queries the database to find the top 3 most sustainable products
    in the same category, excluding the current product.

    Args:
        category: The category to search within.
<<<<<<< HEAD
        current_listing_id: The ID of the product being viewed, to exclude it.    Returns:
        A list of up to 3 recommendation dictionaries.
    """
    if products_collection is None or category == "Unknown":
=======
        current_listing_id: The ID of the product being viewed, to exclude it.

    Returns:
        A list of up to 3 recommendation dictionaries with 'url' and 'score'.
    """
    if not products_collection or category == "Unknown":
        logger.warning("Cannot get recommendations, database not connected or category is Unknown.")
>>>>>>> 1d0d413f
        return []

    try:
        # Define the aggregation pipeline to find, sort, limit, and project fields
        pipeline = [
            {
                '$match': {
                    'category': category,
                    'listing_id': {'$ne': current_listing_id}
                }
            },
            {
                '$sort': {'default_sustainability_score': -1}
            },
            {
                '$limit': 3
            },
            {
                '$project': {
                    'product_name': 1,
                    'brand': 1,
                    'url': '$source_url',  # Rename 'source_url' to 'url' for the frontend
                    'score': '$default_sustainability_score', # Rename for consistency
                    '_id': 0
                }
            }
        ]
        
        recommendations = list(products_collection.aggregate(pipeline))
        logger.info(f"Found {len(recommendations)} recommendations for category '{category}'.")
        # Log the actual recommendations found
        if recommendations:
            # Use default=str for any non-serializable fields like ObjectId
            logger.info(f"Recommendations: {json.dumps(recommendations, indent=2, default=str)}")
        return recommendations

    except Exception as e:
        logger.error(f"Error fetching recommendations: {e}", exc_info=True)
        return []

# --- The rest of your shopee_processor.py file starts here ---
# def process_shopee_product(...)

# --- Step 2: Define the main processing function ---

def process_shopee_product(url: str, raw_text: str, user_weights: dict | None = None) -> dict | None:
    """
    Orchestrates the entire process for a single Shopee product.

    Workflow:
    1. Parses the URL to get a stable, unique identifier (`listing_id`).
    2. Checks the MongoDB collection (our cache) for this `listing_id`.
    3. If CACHE HIT:
       - Retrieves the stored `sustainability_breakdown`.
       - Quickly recalculates the score using the new `user_weights`.
       - Returns the complete, personalized product document.
    4. If CACHE MISS:
       - Calls the LLM (`analyzer`) to get a structured analysis of the raw text.
       - Calls the `scorer` to generate the `sustainability_breakdown` object.
       - Calculates a `default_sustainability_score` for database storage.
       - Saves the new, lean product document to the database.
       - Returns the complete, personalized product document to the user.

    Args:
        url: The full Shopee product URL from the frontend.
        raw_text: The raw text dump of the product page from the frontend scraper.
        user_weights: An optional dictionary of the user's personalized weights.

    Returns:
        A dictionary representing the final product document, including the
        personalized score, or None if the process fails at any step.
    """
    
    logger.info("=== SHOPEE_PROCESSOR: STARTING PROCESSING ===")
    logger.info(f"Input URL: {url}")
    logger.info(f"Raw text length: {len(raw_text) if raw_text else 0}")
    logger.info(f"User weights provided: {user_weights is not None}")
    logger.info(f"Products collection available: {products_collection is not None}")
      # --- Guard Clause: Ensure database is connected ---
    if products_collection is None:
        logger.error("CRITICAL: Database is not connected. Cannot process URL.")
        return None

    # --- Step 2a: Parse URL to get unique identifiers ---
    logger.info("=== STEP 2A: PARSING URL ===")
    parsed_info = parse_shopee_url(url)
    if not parsed_info:
        logger.error(f"FAILED: Invalid or unparsable Shopee URL: {url}")
        return None
    
    logger.info(f"SUCCESS: Parsed URL -> {json.dumps(parsed_info, indent=2)}")

    # --- Step 2b: Check the database (cache) for an existing product ---
    logger.info("=== STEP 2B: CHECKING DATABASE CACHE ===")
    logger.info(f"Looking for existing product with:")
    logger.info(f"  source_site: '{parsed_info['source_site']}'")
    logger.info(f"  listing_id: '{parsed_info['listing_id']}'")
    
    existing_product = products_collection.find_one({
        "source_site": parsed_info['source_site'],
        "listing_id": parsed_info['listing_id'],
    })
    if existing_product:
        logger.info(f"CACHE HIT: Found existing product with _id: {existing_product.get('_id')}")
        logger.info(f"Existing product data: {json.dumps({k: v for k, v in existing_product.items() if k != '_id'}, indent=2, default=str)}")
    else:
        logger.info("CACHE MISS: No existing product found. Running LLM analysis...")
        
    # --- Step 3: Handle Cache Hit (The Fast Path) ---
    if existing_product:
        logger.info("=== STEP 3: CACHE HIT - FAST PATH ===")
        
        # Use the stored breakdown to perform a very fast recalculation
        logger.info("Recalculating score with user weights...")
        personalized_score = calculate_weighted_score(
            existing_product['sustainability_breakdown']
        )
        logger.info(f"Personalized score calculated: {personalized_score}")
        
        # Update the score in the document we are about to return to the user
        existing_product['sustainability_score'] = personalized_score

        recommendations = get_recommendations(
            existing_product.get('category', 'Unknown'),
            existing_product.get('listing_id')
        )
        existing_product['recommendations'] = recommendations
          # Clean up the document before sending it back to the API
        # The user doesn't need to see the default score or the internal _id
        if 'default_sustainability_score' in existing_product:
            del existing_product['default_sustainability_score']
        if '_id' in existing_product:
            del existing_product['_id']
        
        logger.info("SUCCESS: Process completed (✅ CACHE HIT)")
        logger.info(f"Returning product: {json.dumps(existing_product, indent=2, default=str)}")
        return existing_product

    # --- Step 4: Handle Cache Miss (The Full Pipeline) ---
    logger.info("=== STEP 4: CACHE MISS - FULL ANALYSIS PIPELINE ===")

    # 4a. Call the LLM to analyze the raw text
    logger.info("=== STEP 4A: CALLING LLM ANALYZER ===")
    logger.info(f"Sending raw text to analyzer (length: {len(raw_text)})")
    logger.info(f"Raw text preview (first 500 chars): {raw_text[:500]}...")
    
    analysis_json = get_full_product_analysis(raw_text)
    if not analysis_json:
        logger.error("FAILED: LLM analysis returned no data")
        return None

    logger.info("SUCCESS: LLM analysis completed")
    # Safe logging with error handling for non-serializable objects
    try:
        logger.info(f"Analysis result: {json.dumps(analysis_json, indent=2)}")
    except (TypeError, ValueError) as e:
        logger.warning(f"Could not serialize analysis_json for logging: {e}")
        logger.info(f"Analysis result keys: {list(analysis_json.keys()) if isinstance(analysis_json, dict) else 'Not a dict'}")
        logger.info(f"Analysis result type: {type(analysis_json)}")

    # 4b. Convert the LLM's text analysis into our rich breakdown object    logger.info("=== STEP 4B: GENERATING SUSTAINABILITY BREAKDOWN ===")
    sustainability_breakdown = generate_sustainability_breakdown(analysis_json)
    # Safe logging with error handling for non-serializable objects
    try:
        logger.info(f"Sustainability breakdown: {json.dumps(sustainability_breakdown, indent=2)}")
    except (TypeError, ValueError) as e:
        logger.warning(f"Could not serialize sustainability_breakdown for logging: {e}")
        logger.info(f"Sustainability breakdown keys: {list(sustainability_breakdown.keys()) if isinstance(sustainability_breakdown, dict) else 'Not a dict'}")
        logger.info(f"Sustainability breakdown type: {type(sustainability_breakdown)}")

    # 4c. Calculate the default score that will be stored permanently in the database
    logger.info("=== STEP 4C: CALCULATING DEFAULT SCORE ===")
    default_score_for_db = calculate_weighted_score(sustainability_breakdown)
    logger.info(f"Default score calculated: {default_score_for_db}")
    
    # 4d. Assemble the new, lean document to be inserted into MongoDB
    logger.info("=== STEP 4D: ASSEMBLING DOCUMENT FOR DATABASE ===")
    product_document = {
        "listing_id": parsed_info['listing_id'],
        "source_site": parsed_info['source_site'],
        "source_url": url,
        "product_name": analysis_json.get('product_name', 'N/A'),
        "brand": analysis_json.get('brand', 'N/A'),
        "category": analysis_json.get('category', 'Unknown'),
        "sustainability_breakdown": sustainability_breakdown,
        "default_sustainability_score": default_score_for_db,    }
    # Safe logging with error handling for non-serializable objects
    try:
        logger.info(f"Document to insert: {json.dumps(product_document, indent=2)}")
    except (TypeError, ValueError) as e:
        logger.warning(f"Could not serialize product_document for logging: {e}")
        logger.info(f"Document keys: {list(product_document.keys()) if isinstance(product_document, dict) else 'Not a dict'}")
        logger.info(f"Document type: {type(product_document)}")

    # 4e. Save the new document to the database
    logger.info("=== STEP 4E: SAVING TO DATABASE ===")
    try:
        logger.info("Attempting to insert document into MongoDB...")
        result = products_collection.insert_one(product_document)
        logger.info(f"SUCCESS: Document inserted with _id: {result.inserted_id}")
        
        # Create a new dictionary for the response to the user.
        # This avoids modifying the original document we want to test.
        response_document = product_document.copy()
        
        # Add the new _id from the database result
        response_document['_id'] = result.inserted_id
        
        # Calculate the personalized score for the user
        logger.info("Calculating personalized score for response...")
        personalized_score = calculate_weighted_score(sustainability_breakdown)
        response_document['sustainability_score'] = personalized_score
        logger.info(f"Personalized score: {personalized_score}")

        recommendations = get_recommendations(
            response_document.get('category', 'Unknown'),
            response_document.get('listing_id')
        )
        response_document['recommendations'] = recommendations
        
        # Clean up the response document by removing fields not needed by frontend
        del response_document['default_sustainability_score']
        # Remove _id as it's not JSON serializable and not needed by frontend
        if '_id' in response_document:
            del response_document['_id']
        logger.info("SUCCESS: Process completed ❌(CACHE MISS)")
        # Safe logging with proper serialization
        try:
            # Create a copy for logging without the ObjectId
            log_document = {k: v for k, v in response_document.items() if k != '_id'}
            logger.info(f"Returning product: {json.dumps(log_document, indent=2, default=str)}")
        except (TypeError, ValueError) as e:
            logger.warning(f"Could not serialize response_document for logging: {e}")
            logger.info(f"Response document keys: {list(response_document.keys())}")
        return response_document
    
    except Exception as e:
        # Check if this is a duplicate key error
        if "E11000 duplicate key error" in str(e):
            logger.warning(f"DUPLICATE KEY: Product already exists in database. Treating as cache hit.")
            logger.info("Fetching existing product from database...")
              # Extract the duplicate key information and fetch the existing document
            existing_doc = products_collection.find_one({
                "source_site": parsed_info['source_site'],
                "listing_id": parsed_info['listing_id']
            })
            
            if existing_doc:
                # Calculate personalized score using the existing sustainability breakdown
                logger.info("Calculating personalized score for existing product...")
                personalized_score = calculate_weighted_score(
                    existing_doc['sustainability_breakdown']
                )
                # Prepare response document
                existing_doc['sustainability_score'] = personalized_score
                  # Clean up the document before returning
                if 'default_sustainability_score' in existing_doc:
                    del existing_doc['default_sustainability_score']
                if '_id' in existing_doc:
                    del existing_doc['_id']
                
                # Add recommendations
                recommendations = get_recommendations(
                    existing_doc.get('category', 'Unknown'),
                    existing_doc.get('listing_id')
                )
                existing_doc['recommendations'] = recommendations
                
                logger.info("SUCCESS: Process completed (DUPLICATE -> CACHE HIT)")
                logger.info(f"Returning existing product with personalized score: {personalized_score}")
                return existing_doc
            else:
                logger.error("FAILED: Could not fetch existing product after duplicate key error")
                return None
        else:
            # Handle other database errors
            logger.error(f"FAILED: Could not insert document into MongoDB: {e}")
            # Safe logging with error handling for non-serializable objects
            try:
                logger.error(f"Document that failed to insert: {json.dumps(product_document, indent=2)}")
            except (TypeError, ValueError) as json_error:
                logger.warning(f"Could not serialize product_document for logging: {json_error}")
                logger.error(f"Document keys: {list(product_document.keys()) if isinstance(product_document, dict) else 'Not a dict'}")
                logger.error(f"Document type: {type(product_document)}")
            return None<|MERGE_RESOLUTION|>--- conflicted
+++ resolved
@@ -32,20 +32,11 @@
 
     Args:
         category: The category to search within.
-<<<<<<< HEAD
         current_listing_id: The ID of the product being viewed, to exclude it.    Returns:
-        A list of up to 3 recommendation dictionaries.
-    """
-    if products_collection is None or category == "Unknown":
-=======
-        current_listing_id: The ID of the product being viewed, to exclude it.
-
-    Returns:
         A list of up to 3 recommendation dictionaries with 'url' and 'score'.
     """
     if not products_collection or category == "Unknown":
         logger.warning("Cannot get recommendations, database not connected or category is Unknown.")
->>>>>>> 1d0d413f
         return []
 
     try:
