# scripts/analyzer.py (Advanced: Using the correct gemini-1.5-flash-latest model)

import json
import google.generativeai as genai
from google.generativeai.types import Tool, FunctionDeclaration
import sys
import os
<<<<<<< HEAD
import logging
import config

# Configure logging for analyzer
logging.basicConfig(level=logging.INFO)
logger = logging.getLogger('analyzer')

# If config.py is in the same directory (scripts) as analyzer.py:
from config import GROQ_API_KEY, APP_CATEGORIES
# The sys.path manipulations for finding config in a parent directory are removed,
# as config.py is stated to be in the same 'scripts' directory.
# The shopee_processor.py (which imports analyzer.py) should already handle 
# adding the 'backend' directory to sys.path if necessary for other imports 
# that analyzer.py might make (though currently it doesn't seem to make other local ones).
=======

# --- Path Correction and Config Import ---
try:
    project_root = os.path.dirname(os.path.dirname(os.path.abspath(__file__)))
    sys.path.insert(0, project_root)
    from config import GOOGLE_API_KEY, APP_CATEGORIES
except ImportError:
    print("CRITICAL: Could not import from config.py.")
    sys.exit(1)
>>>>>>> 7c0fe886

# --- Configure Google AI Client ---
try:
    genai.configure(api_key=GOOGLE_API_KEY)
except Exception as e:
    print(f"CRITICAL: Failed to configure Google AI. Error: {e}")
    sys.exit(1)

# --- Define the Tools ---

# Tool 1: Google Search (for information gathering)
google_search_tool = FunctionDeclaration(
    name="google_search",
    description="Performs a Google search to find public information about a company's sustainability practices or product materials.",
    parameters={
        "type": "object",
        "properties": {"query": {"type": "string", "description": "A specific search query."}},
        "required": ["query"]
    }
)

# Tool 2: The Final Answer Formatter (for structured output)
analysis_submission_tool = FunctionDeclaration(
    name="submit_sustainability_analysis",
    description="Submits the complete, final sustainability analysis once all information has been gathered and synthesized.",
    parameters={
        "type": "object",
        "properties": {
            "product_name": {"type": "string", "description": "The main title of the product, from the provided text."},
            "brand": {"type": "string", "description": "The brand name of the product, from the provided text."},
            "category": {"type": "string", "enum": APP_CATEGORIES, "description": "The standardized product category."},
            "sustainability_analysis": {
                "type": "object",
                "properties": {
                    "material_composition": {
                        "type": "object",
                        "properties": {
                            "analysis": {"type": "string"}, "rating": {"type": "string", "enum": ["Excellent", "Good", "Neutral", "Poor", "Unknown"]}, "reasoning": {"type": "string"}
                        },
                        "required": ["analysis", "rating", "reasoning"]
                    },
                    "production_and_brand": {
                        "type": "object",
                        "properties": {
                            "analysis": {"type": "string"}, "rating": {"type": "string", "enum": ["Excellent", "Good", "Neutral", "Poor", "Unknown"]}, "reasoning": {"type": "string"}
                        },
                        "required": ["analysis", "rating", "reasoning"]
                    },
                    "circularity_and_end_of_life": {
                        "type": "object",
                        "properties": {
                            "analysis": {"type": "string"}, "rating": {"type": "string", "enum": ["Excellent", "Good", "Neutral", "Poor", "Unknown"]}, "reasoning": {"type": "string"}
                        },
                        "required": ["analysis", "rating", "reasoning"]
                    }
                },
                "required": ["material_composition", "production_and_brand", "circularity_and_end_of_life"]
            }
        },
        "required": ["product_name", "brand", "category", "sustainability_analysis"]
    }
)

model = genai.GenerativeModel(
    model_name='gemini-2.5-flash-preview-05-20', 
    tools=[google_search_tool, analysis_submission_tool]
)

<<<<<<< HEAD
def get_full_product_analysis(raw_text: str) -> dict | None:
    logger.info("=== ANALYZER: STARTING LLM ANALYSIS ===")
    logger.info(f"Input text length: {len(raw_text) if raw_text else 0}")
    logger.info(f"GROQ API key configured: {bool(GROQ_API_KEY)}")
    
    if not raw_text or not raw_text.strip():
        logger.error("FAILED: No raw text provided for analysis")
        return None
    
    # Convert the list of categories into a comma-separated string for the prompt
    category_list_str = ", ".join(f'"{cat}"' for cat in APP_CATEGORIES)
    logger.info(f"Using categories: {category_list_str}")
    
    system_prompt = f"""
    You are a powerful data extraction engine. Your task is to parse a raw text dump from a product page and convert it into a structured JSON object.
=======
>>>>>>> 7c0fe886

def get_full_product_analysis(raw_text: str) -> dict | None:
    """
    Analyzes raw text using Gemini with Google Search and forces a structured
    output via function calling.
    """
    # The prompt now focuses on telling the model its goal: call the submission function.
    prompt = f"""
    Your task is to analyze the following product information.
    First, use the provided text.
    Then, use your `google_search` tool to find any missing information, especially about the brand's reputation, labor practices, and specific material details.
    Once you have gathered and synthesized all the information, you MUST call the `submit_sustainability_analysis` function with the complete, final analysis.

    Here is the product text dump:
    ---
    {raw_text}
    ---
    """
<<<<<<< HEAD
    
    logger.info("Sending request to Groq LLM...")
    logger.info(f"Raw text preview (first 1000 chars): {raw_text[:1000]}...")
    
=======

>>>>>>> 7c0fe886
    try:
        # We force the model to call our submission tool, which guarantees a structured output
        response = model.generate_content(
            prompt,
            tool_config={'function_calling_config': {'mode': 'any', 'allowed_function_names': ['submit_sustainability_analysis']}}
        )
<<<<<<< HEAD
        
        logger.info("SUCCESS: Received response from Groq LLM")
        
        # Parse the JSON response
        response_content = chat_completion.choices[0].message.content
        logger.info(f"Raw LLM response: {response_content}")
        
        parsed_response = json.loads(response_content)
        logger.info(f"Parsed LLM response: {json.dumps(parsed_response, indent=2)}")
        
        return parsed_response
        
    except json.JSONDecodeError as e:
        logger.error(f"FAILED: Invalid JSON response from LLM: {e}")
        logger.error(f"Raw response was: {chat_completion.choices[0].message.content if 'chat_completion' in locals() else 'No response received'}")
        return None
        
    except Exception as e:
        logger.error(f"FAILED: An error occurred during LLM analysis: {e}")
        logger.error(f"Error type: {type(e).__name__}")
        return None
=======

        # The result is not in response.text, but in the function_calls part of the response
        function_call = response.candidates[0].content.parts[0].function_call
        
        if function_call.name == "submit_sustainability_analysis":
            # The arguments of the function call are our structured data!
            analysis_args = function_call.args
            
            # Convert the arguments (which are in a special format) to a standard Python dictionary
            final_json = {
                "product_name": analysis_args.get("product_name"),
                "brand": analysis_args.get("brand"),
                "category": analysis_args.get("category"),
                "sustainability_analysis": dict(analysis_args.get("sustainability_analysis")),
            }
            return final_json
        else:
            raise ValueError("LLM did not call the expected submission function.")

    except Exception as e:
        print(f"An error occurred during Google Gemini API analysis: {e}")
        return {
            "error": "LLM analysis failed.",
            "details": str(e)
        }
>>>>>>> 7c0fe886
<|MERGE_RESOLUTION|>--- conflicted
+++ resolved
@@ -5,22 +5,6 @@
 from google.generativeai.types import Tool, FunctionDeclaration
 import sys
 import os
-<<<<<<< HEAD
-import logging
-import config
-
-# Configure logging for analyzer
-logging.basicConfig(level=logging.INFO)
-logger = logging.getLogger('analyzer')
-
-# If config.py is in the same directory (scripts) as analyzer.py:
-from config import GROQ_API_KEY, APP_CATEGORIES
-# The sys.path manipulations for finding config in a parent directory are removed,
-# as config.py is stated to be in the same 'scripts' directory.
-# The shopee_processor.py (which imports analyzer.py) should already handle 
-# adding the 'backend' directory to sys.path if necessary for other imports 
-# that analyzer.py might make (though currently it doesn't seem to make other local ones).
-=======
 
 # --- Path Correction and Config Import ---
 try:
@@ -30,7 +14,6 @@
 except ImportError:
     print("CRITICAL: Could not import from config.py.")
     sys.exit(1)
->>>>>>> 7c0fe886
 
 # --- Configure Google AI Client ---
 try:
@@ -99,102 +82,68 @@
     tools=[google_search_tool, analysis_submission_tool]
 )
 
-<<<<<<< HEAD
+
 def get_full_product_analysis(raw_text: str) -> dict | None:
-    logger.info("=== ANALYZER: STARTING LLM ANALYSIS ===")
-    logger.info(f"Input text length: {len(raw_text) if raw_text else 0}")
-    logger.info(f"GROQ API key configured: {bool(GROQ_API_KEY)}")
-    
-    if not raw_text or not raw_text.strip():
-        logger.error("FAILED: No raw text provided for analysis")
-        return None
-    
     # Convert the list of categories into a comma-separated string for the prompt
     category_list_str = ", ".join(f'"{cat}"' for cat in APP_CATEGORIES)
-    logger.info(f"Using categories: {category_list_str}")
     
     system_prompt = f"""
     You are a powerful data extraction engine. Your task is to parse a raw text dump from a product page and convert it into a structured JSON object.
-=======
->>>>>>> 7c0fe886
 
-def get_full_product_analysis(raw_text: str) -> dict | None:
+    CRITICAL RULES:
+    1.  **Extract Everything:** You must extract all fields defined in the schema below.
+    2.  **Handle Missing Data:** If a factor is not mentioned, use 'Not Mentioned' or 'Unknown'.
+    3.  **Strict JSON Output:** Your response MUST be a valid JSON object only.
+
+    The JSON object must follow this exact schema:
+    {{
+      "product_name": "The main title of the product.",
+      "brand": "The brand name of the product.",
+      "product_category": "A standardized product category chosen ONLY from this list: [{category_list_str}]. To determine the category, follow these steps in order: PRIORITY 1: Look for a structured 'Category' path (e.g., 'Category > Men's Shoes > Sneakers'). Use the most descriptive term from the path to choose from the list. PRIORITY 2: If no structured path exists, analyze the product title and description for keywords (e.g., 'shoes', 'shirt', 'headphones'). IGNORE all text related to shipping, store policies, ratings, and especially size charts when determining the category. If no category can be determined, use 'Unknown'.",
+      "materials": {{
+        "analysis": "Summary of materials.",
+        "type": "Categorize primary material.",
+        "reasoning": "Why you chose this."
+      }},
+      "manufacturing_and_origin": {{
+        "country_of_origin": "Country of manufacture, if mentioned. Else 'Not Mentioned'.",
+        "reasoning": "Explain your assessment."
+      }},
+      "logistics_and_shipping": {{
+        "ships_from_location": "Location product ships from.",
+        "shipping_distance_implication": "Categorize as 'Local', 'Regional', or 'International'.",
+        "reasoning": "Explain."
+      }},
+      "packaging": {{
+        "mentioned": "boolean",
+        "description": "Describe packaging or 'Not Mentioned'.",
+        "reasoning": "Quote text or state why not mentioned."
+      }},
+      "durability_and_longevity": {{
+        "assessment": "Assess as 'Low', 'Medium', 'High', 'Unknown'.",
+        "reasoning": "Explain based on text."
+      }},
+      "certifications": {{
+        "has_certifications": "boolean",
+        "list": ["List any specific claims."]
+      }}
+    }}
     """
-    Analyzes raw text using Gemini with Google Search and forces a structured
-    output via function calling.
-    """
-    # The prompt now focuses on telling the model its goal: call the submission function.
-    prompt = f"""
-    Your task is to analyze the following product information.
-    First, use the provided text.
-    Then, use your `google_search` tool to find any missing information, especially about the brand's reputation, labor practices, and specific material details.
-    Once you have gathered and synthesized all the information, you MUST call the `submit_sustainability_analysis` function with the complete, final analysis.
-
-    Here is the product text dump:
-    ---
-    {raw_text}
-    ---
-    """
-<<<<<<< HEAD
-    
-    logger.info("Sending request to Groq LLM...")
-    logger.info(f"Raw text preview (first 1000 chars): {raw_text[:1000]}...")
-    
-=======
-
->>>>>>> 7c0fe886
     try:
-        # We force the model to call our submission tool, which guarantees a structured output
-        response = model.generate_content(
-            prompt,
-            tool_config={'function_calling_config': {'mode': 'any', 'allowed_function_names': ['submit_sustainability_analysis']}}
+        chat_completion = client.chat.completions.create(
+            messages=[
+                {"role": "system", "content": system_prompt},
+                {"role": "user", "content": f"Please parse the following text dump:\n\n{raw_text}"},
+            ],
+            model="llama3-70b-8192",
+            temperature=0.0, # Set to 0 for maximum fact-based adherence
+            response_format={"type": "json_object"},
         )
-<<<<<<< HEAD
-        
-        logger.info("SUCCESS: Received response from Groq LLM")
-        
-        # Parse the JSON response
-        response_content = chat_completion.choices[0].message.content
-        logger.info(f"Raw LLM response: {response_content}")
-        
-        parsed_response = json.loads(response_content)
-        logger.info(f"Parsed LLM response: {json.dumps(parsed_response, indent=2)}")
-        
-        return parsed_response
-        
-    except json.JSONDecodeError as e:
-        logger.error(f"FAILED: Invalid JSON response from LLM: {e}")
-        logger.error(f"Raw response was: {chat_completion.choices[0].message.content if 'chat_completion' in locals() else 'No response received'}")
-        return None
-        
+        return json.loads(chat_completion.choices[0].message.content)
     except Exception as e:
-        logger.error(f"FAILED: An error occurred during LLM analysis: {e}")
-        logger.error(f"Error type: {type(e).__name__}")
-        return None
-=======
-
-        # The result is not in response.text, but in the function_calls part of the response
-        function_call = response.candidates[0].content.parts[0].function_call
-        
-        if function_call.name == "submit_sustainability_analysis":
-            # The arguments of the function call are our structured data!
-            analysis_args = function_call.args
-            
-            # Convert the arguments (which are in a special format) to a standard Python dictionary
-            final_json = {
-                "product_name": analysis_args.get("product_name"),
-                "brand": analysis_args.get("brand"),
-                "category": analysis_args.get("category"),
-                "sustainability_analysis": dict(analysis_args.get("sustainability_analysis")),
-            }
-            return final_json
-        else:
-            raise ValueError("LLM did not call the expected submission function.")
-
-    except Exception as e:
-        print(f"An error occurred during Google Gemini API analysis: {e}")
+        print(f"An error occurred during LLM analysis: {e}")
+        # Return a structured error dictionary instead of None
         return {
             "error": "LLM analysis failed.",
             "details": str(e)
-        }
->>>>>>> 7c0fe886
+        }