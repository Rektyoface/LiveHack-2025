# db.py
from pymongo import MongoClient
from pymongo.errors import ConnectionFailure
import certifi
import ssl
# Import configuration variables from config.py
import sys
import os
sys.path.append(os.path.dirname(os.path.dirname(os.path.abspath(__file__))))

try:
<<<<<<< HEAD
    from backend.scripts.config import MONGO_URI, MONGO_DB_NAME, MONGO_COLLECTION_NAME
=======
    from config import MONGO_URI, MONGO_PRODUCTS_COLLECTION, MONGO_DB
>>>>>>> 9b3f4293
    # Use the main collection as products collection for now

except ImportError:
    print("Error: config.py not found or missing required variables.")
    # Set to None so the application can gracefully handle the missing config
    MONGO_URI = None
    MONGO_DB = None
    MONGO_PRODUCTS_COLLECTION = None

# Global variable to hold the collection object
products_collection = None

def connect_to_db():
    """
    Establishes a connection to the MongoDB database and returns the collection object.
    """
    global products_collection

    if MONGO_URI and MONGO_DB and MONGO_PRODUCTS_COLLECTION:
        try:
            # Create a new client and connect to the server
            client = MongoClient(MONGO_URI, tls=True, tlsCAFile=certifi.where())
            
            # Send a ping to confirm a successful connection
            client.admin.command('ping')
            print("Pinged your deployment. You successfully connected to MongoDB!")

            # Get the database and collection
            db = client[MONGO_DB]
            products_collection = db[MONGO_PRODUCTS_COLLECTION]
              # CRUCIAL: Create the unique index for efficient lookups
            print(f"Ensuring unique index exists on collection: '{MONGO_PRODUCTS_COLLECTION}'...")
            products_collection.create_index([("source_site", 1), ("listing_id", 1)], unique=True)
            print("Index is ready.")

            return products_collection

        except ConnectionFailure as e:
            print(f"Could not connect to MongoDB: {e}")
            return None
        except Exception as e:
            print(f"An error occurred: {e}")
            return None
    else:
        print("MongoDB configuration is missing. Running in offline mode.")
        return None

# Initialize the connection when this module is imported
products_collection = connect_to_db()<|MERGE_RESOLUTION|>--- conflicted
+++ resolved
@@ -9,11 +9,7 @@
 sys.path.append(os.path.dirname(os.path.dirname(os.path.abspath(__file__))))
 
 try:
-<<<<<<< HEAD
-    from backend.scripts.config import MONGO_URI, MONGO_DB_NAME, MONGO_COLLECTION_NAME
-=======
     from config import MONGO_URI, MONGO_PRODUCTS_COLLECTION, MONGO_DB
->>>>>>> 9b3f4293
     # Use the main collection as products collection for now
 
 except ImportError:
